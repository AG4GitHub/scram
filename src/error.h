/// @file error.h
/// Exceptions for scram project.
#ifndef SCRAM_ERROR_H_
#define SCRAM_ERROR_H_

#include <exception>
#include <string>

namespace scram {

/// @class Error
<<<<<<< HEAD
///
/// The Error class is for common exceptions specific to the SCRAM project.
class Error : public std::exception {
 public:
  /// Constructs for a new error with a default message.
=======
/// The Error class is the base class
/// for common exceptions specific to the SCRAM code.
class Error : public std::exception {
 public:
  /// Constructs a new error with a default message.
>>>>>>> 36725b16
  Error();

  /// Constructs a new error with a provided message.
  /// @param[in] msg The message to be passed with this error.
  Error(std::string msg);

  /// @returns the error message.
  virtual const char* what() const throw();

  /// @returns the error message.
<<<<<<< HEAD
  std::string msg() const { return msg_; }

  /// Sets the error message.
  /// @param[in] msg The error message.
  void msg(std::string msg) { msg_ = msg; }
=======
  const std::string& msg() const { return msg_; }

  /// Sets the error message.
  /// @param[in] msg The error message.
  void msg(std::string& msg) { msg_ = msg; }
>>>>>>> 36725b16

  virtual ~Error() throw() {}

 protected:
  /// The error message.
  std::string msg_;

 private:
  /// SCRAM prefix specific to the application.
  static const std::string kPrefix;
};

/// @class ValueError
/// For values that are not acceptable.
/// For example, negative probability.
class ValueError : public Error {
 public:
  /// Constructs a new value error with a provided message.
  /// @param[in] msg The message to be passed with this error.
  ValueError(std::string msg) : Error(msg) {}
};

/// @class ValidationError
/// For validating input parameters or user arguments.
class ValidationError : public Error {
 public:
  /// Constructs a new validation error with a provided message.
  /// @param[in] msg The message to be passed with this error.
  ValidationError(std::string msg) : Error(msg) {}
};

/// @class IOError
/// For input/output related errors.
class IOError : public Error {
 public:
  /// Constructs a new io error with a provided message.
  /// @param[in] msg The message to be passed with this error.
  IOError(std::string msg) : Error(msg) {}
};

}  // namespace scram

#endif  // SCRAM_ERROR_H_<|MERGE_RESOLUTION|>--- conflicted
+++ resolved
@@ -9,42 +9,26 @@
 namespace scram {
 
 /// @class Error
-<<<<<<< HEAD
-///
-/// The Error class is for common exceptions specific to the SCRAM project.
-class Error : public std::exception {
- public:
-  /// Constructs for a new error with a default message.
-=======
 /// The Error class is the base class
 /// for common exceptions specific to the SCRAM code.
 class Error : public std::exception {
  public:
   /// Constructs a new error with a default message.
->>>>>>> 36725b16
   Error();
 
   /// Constructs a new error with a provided message.
   /// @param[in] msg The message to be passed with this error.
   Error(std::string msg);
 
-  /// @returns the error message.
+  /// @returns The error message.
   virtual const char* what() const throw();
 
-  /// @returns the error message.
-<<<<<<< HEAD
-  std::string msg() const { return msg_; }
-
-  /// Sets the error message.
-  /// @param[in] msg The error message.
-  void msg(std::string msg) { msg_ = msg; }
-=======
+  /// @returns The error message.
   const std::string& msg() const { return msg_; }
 
   /// Sets the error message.
   /// @param[in] msg The error message.
   void msg(std::string& msg) { msg_ = msg; }
->>>>>>> 36725b16
 
   virtual ~Error() throw() {}
 
